--- conflicted
+++ resolved
@@ -27,10 +27,7 @@
 pallet-session = { version = "3.0.0", default-features = false, features = ["historical"], path = "../session" }
 pallet-authorship = { version = "3.0.0", default-features = false, path = "../authorship" }
 sp-application-crypto = { version = "3.0.0", default-features = false, path = "../../primitives/application-crypto" }
-<<<<<<< HEAD
-=======
 log = { version = "0.4.14", default-features = false }
->>>>>>> ac1f7ff3
 sp-election-providers = { version = "3.0.0", default-features = false, path = "../../primitives/election-providers" }
 
 # Optional imports for benchmarking
@@ -45,11 +42,7 @@
 pallet-timestamp = { version = "3.0.0", path = "../timestamp" }
 pallet-staking-reward-curve = { version = "3.0.0",  path = "../staking/reward-curve" }
 substrate-test-utils = { version = "3.0.0", path = "../../test-utils" }
-<<<<<<< HEAD
-frame-benchmarking = { version = "3.0.0", path = "../benchmarking" }
-=======
 frame-benchmarking = { version = "3.1.0", path = "../benchmarking" }
->>>>>>> ac1f7ff3
 sp-election-providers = { version = "3.0.0", features = ["runtime-benchmarks"], path = "../../primitives/election-providers" }
 rand_chacha = { version = "0.2" }
 parking_lot = "0.11.1"
@@ -70,10 +63,7 @@
 	"frame-system/std",
 	"pallet-authorship/std",
 	"sp-application-crypto/std",
-<<<<<<< HEAD
-=======
 	"log/std",
->>>>>>> ac1f7ff3
 	"sp-election-providers/std",
 ]
 runtime-benchmarks = [
