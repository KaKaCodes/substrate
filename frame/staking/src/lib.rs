--- conflicted
+++ resolved
@@ -250,11 +250,7 @@
 mod mock;
 #[cfg(test)]
 mod tests;
-<<<<<<< HEAD
-mod migration;
-=======
 mod slashing;
->>>>>>> 29454c30
 
 pub mod slashing;
 pub mod offchain_election;
