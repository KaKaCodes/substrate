// This file is part of Substrate.

// Copyright (C) 2019-2021 Parity Technologies (UK) Ltd.
// SPDX-License-Identifier: Apache-2.0

// Licensed under the Apache License, Version 2.0 (the "License");
// you may not use this file except in compliance with the License.
// You may obtain a copy of the License at
//
// 	http://www.apache.org/licenses/LICENSE-2.0
//
// Unless required by applicable law or agreed to in writing, software
// distributed under the License is distributed on an "AS IS" BASIS,
// WITHOUT WARRANTIES OR CONDITIONS OF ANY KIND, either express or implied.
// See the License for the specific language governing permissions and
// limitations under the License.

//! Minimal fixed point arithmetic primitives and types for runtime.

#![cfg_attr(not(feature = "std"), no_std)]

/// Copied from `sp-runtime` and documented there.
#[macro_export]
macro_rules! assert_eq_error_rate {
	($x:expr, $y:expr, $error:expr $(,)?) => {
		assert!(
			($x) >= (($y) - ($error)) && ($x) <= (($y) + ($error)),
			"{:?} != {:?} (with error rate {:?})",
			$x,
			$y,
			$error,
		);
	};
}

pub mod biguint;
pub mod helpers_128bit;
pub mod traits;
pub mod per_things;
pub mod fixed_point;
pub mod rational;

pub use fixed_point::{FixedPointNumber, FixedPointOperand, FixedI64, FixedI128, FixedU128};
pub use per_things::{PerThing, InnerOf, UpperOf, Percent, PerU16, Permill, Perbill, Perquintill};
pub use rational::{Rational128, RationalInfinite};

use sp_std::{prelude::*, cmp::Ordering, fmt::Debug, convert::TryInto};
use traits::{BaseArithmetic, One, Zero, SaturatedConversion, Unsigned};

/// Trait for comparing two numbers with an threshold.
///
/// Returns:
/// - `Ordering::Greater` if `self` is greater than `other + threshold`.
/// - `Ordering::Less` if `self` is less than `other - threshold`.
/// - `Ordering::Equal` otherwise.
pub trait ThresholdOrd<T> {
	/// Compare if `self` is `threshold` greater or less than `other`.
	fn tcmp(&self, other: &T, epsilon: T) -> Ordering;
}

impl<T> ThresholdOrd<T> for T
where
	T: Ord + PartialOrd + Copy + Clone + traits::Zero + traits::Saturating,
{
	fn tcmp(&self, other: &T, threshold: T) -> Ordering {
		// early exit.
		if threshold.is_zero() {
			return self.cmp(&other)
		}

		let upper_bound = other.saturating_add(threshold);
		let lower_bound = other.saturating_sub(threshold);

		if upper_bound <= lower_bound {
			// defensive only. Can never happen.
			self.cmp(&other)
		} else {
			// upper_bound is guaranteed now to be bigger than lower.
			match (self.cmp(&lower_bound), self.cmp(&upper_bound)) {
				(Ordering::Greater, Ordering::Greater) => Ordering::Greater,
				(Ordering::Less, Ordering::Less) => Ordering::Less,
				_ => Ordering::Equal,
			}
		}

	}
}

/// A collection-like object that is made of values of type `T` and can normalize its individual
/// values around a centric point.
///
/// Note that the order of items in the collection may affect the result.
pub trait Normalizable<T> {
	/// Normalize self around `targeted_sum`.
	///
	/// Only returns `Ok` if the new sum of results is guaranteed to be equal to `targeted_sum`.
	/// Else, returns an error explaining why it failed to do so.
	fn normalize(&self, targeted_sum: T) -> Result<Vec<T>, &'static str>;
}

macro_rules! impl_normalize_for_numeric {
	($($numeric:ty),*) => {
		$(
			impl Normalizable<$numeric> for Vec<$numeric> {
				fn normalize(&self, targeted_sum: $numeric) -> Result<Vec<$numeric>, &'static str> {
					normalize(self.as_ref(), targeted_sum)
				}
			}
		)*
	};
}

impl_normalize_for_numeric!(u8, u16, u32, u64, u128);

impl<P: PerThing> Normalizable<P> for Vec<P> {
	fn normalize(&self, targeted_sum: P) -> Result<Vec<P>, &'static str> {
<<<<<<< HEAD
		let uppers = self
			.iter()
			.map(|p| <UpperOf<P>>::from(p.clone().deconstruct()))
			.collect::<Vec<_>>();

		let normalized = normalize(uppers.as_ref(), <UpperOf<P>>::from(targeted_sum.deconstruct()))?;

		Ok(
			normalized
				.into_iter()
				.map(|i: UpperOf<P>| P::from_parts(i.saturated_into::<P::Inner>()))
				.collect()
		)
=======
		let uppers =
			self.iter().map(|p| <UpperOf<P>>::from(p.clone().deconstruct())).collect::<Vec<_>>();

		let normalized =
			normalize(uppers.as_ref(), <UpperOf<P>>::from(targeted_sum.deconstruct()))?;

		Ok(normalized
			.into_iter()
			.map(|i: UpperOf<P>| P::from_parts(i.saturated_into::<P::Inner>()))
			.collect())
>>>>>>> 3e870d12
	}
}

/// Normalize `input` so that the sum of all elements reaches `targeted_sum`.
///
/// This implementation is currently in a balanced position between being performant and accurate.
///
/// 1. We prefer storing original indices, and sorting the `input` only once. This will save the
///    cost of sorting per round at the cost of a little bit of memory.
/// 2. The granularity of increment/decrements is determined by the number of elements in `input`
///    and their sum difference with `targeted_sum`, namely `diff = diff(sum(input), target_sum)`.
///    This value is then distributed into `per_round = diff / input.len()` and `leftover = diff %
///    round`. First, per_round is applied to all elements of input, and then we move to leftover,
///    in which case we add/subtract 1 by 1 until `leftover` is depleted.
///
/// When the sum is less than the target, the above approach always holds. In this case, then each
/// individual element is also less than target. Thus, by adding `per_round` to each item, neither
/// of them can overflow the numeric bound of `T`. In fact, neither of the can go beyond
/// `target_sum`*.
///
/// If sum is more than target, there is small twist. The subtraction of `per_round`
/// form each element might go below zero. In this case, we saturate and add the error to the
/// `leftover` value. This ensures that the result will always stay accurate, yet it might cause the
/// execution to become increasingly slow, since leftovers are applied one by one.
///
/// All in all, the complicated case above is rare to happen in most use cases within this repo ,
/// hence we opt for it due to its simplicity.
///
/// This function will return an error is if length of `input` cannot fit in `T`, or if `sum(input)`
/// cannot fit inside `T`.
///
/// * This proof is used in the implementation as well.
pub fn normalize<T>(input: &[T], targeted_sum: T) -> Result<Vec<T>, &'static str>
	where T: Clone + Copy + Ord + BaseArithmetic + Unsigned + Debug,
{
	// compute sum and return error if failed.
	let mut sum = T::zero();
	for t in input.iter() {
		sum = sum.checked_add(t).ok_or("sum of input cannot fit in `T`")?;
	}

	// convert count and return error if failed.
	let count = input.len();
	let count_t: T = count.try_into().map_err(|_| "length of `inputs` cannot fit in `T`")?;

	// Nothing to do here.
	if count.is_zero() {
		return Ok(Vec::<T>::new());
	}

	let diff = targeted_sum.max(sum) - targeted_sum.min(sum);
	if diff.is_zero() {
		return Ok(input.to_vec());
	}

	let needs_bump = targeted_sum > sum;
	let per_round = diff / count_t;
	let mut leftover = diff % count_t;

	// sort output once based on diff. This will require more data transfer and saving original
	// index, but we sort only twice instead: once now and once at the very end.
	let mut output_with_idx = input.iter().cloned().enumerate().collect::<Vec<(usize, T)>>();
	output_with_idx.sort_by_key(|x| x.1);

	if needs_bump {
		// must increase the values a bit. Bump from the min element. Index of minimum is now zero
		// because we did a sort. If at any point the min goes greater or equal the `max_threshold`,
		// we move to the next minimum.
		let mut min_index = 0;
		// at this threshold we move to next index.
		let threshold = targeted_sum / count_t;

		if !per_round.is_zero() {
			for _ in 0..count {
				output_with_idx[min_index].1 = output_with_idx[min_index].1
					.checked_add(&per_round)
					.expect("Proof provided in the module doc; qed.");
				if output_with_idx[min_index].1 >= threshold {
					min_index += 1;
					min_index = min_index % count;
				}
			}
		}

		// continue with the previous min_index
		while !leftover.is_zero() {
			output_with_idx[min_index].1 = output_with_idx[min_index].1
				.checked_add(&T::one())
				.expect("Proof provided in the module doc; qed.");
			if output_with_idx[min_index].1 >= threshold {
				min_index += 1;
				min_index = min_index % count;
			}
			leftover -= One::one()
		}
	} else {
		// must decrease the stakes a bit. decrement from the max element. index of maximum is now
		// last. if at any point the max goes less or equal the `min_threshold`, we move to the next
		// maximum.
		let mut max_index = count - 1;
		// at this threshold we move to next index.
		let threshold = output_with_idx
			.first()
			.expect("length of input is greater than zero; it must have a first; qed")
			.1;

		if !per_round.is_zero() {
			for _ in 0..count {
				output_with_idx[max_index].1 = output_with_idx[max_index].1
					.checked_sub(&per_round)
					.unwrap_or_else(|| {
						let remainder = per_round - output_with_idx[max_index].1;
						leftover += remainder;
						output_with_idx[max_index].1.saturating_sub(per_round)
					});
				if output_with_idx[max_index].1 <= threshold {
					max_index = max_index.checked_sub(1).unwrap_or(count - 1);
				}
			}
		}

		// continue with the previous max_index
		while !leftover.is_zero() {
			if let Some(next) = output_with_idx[max_index].1.checked_sub(&One::one()) {
				output_with_idx[max_index].1 = next;
				if output_with_idx[max_index].1 <= threshold {
					max_index = max_index.checked_sub(1).unwrap_or(count - 1);
				}
				leftover -= One::one()
			} else {
				max_index = max_index.checked_sub(1).unwrap_or(count - 1);
			}
		}
	}

	debug_assert_eq!(
		output_with_idx.iter().fold(T::zero(), |acc, (_, x)| acc + *x),
		targeted_sum,
		"sum({:?}) != {:?}",
		output_with_idx,
		targeted_sum,
	);

	// sort again based on the original index.
	output_with_idx.sort_by_key(|x| x.0);
	Ok(output_with_idx.into_iter().map(|(_, t)| t).collect())
}

#[cfg(test)]
mod normalize_tests {
	use super::*;

	#[test]
	fn work_for_all_types() {
		macro_rules! test_for {
			($type:ty) => {
				assert_eq!(
					normalize(vec![8 as $type, 9, 7, 10].as_ref(), 40).unwrap(),
					vec![10, 10, 10, 10],
				);
			}
		}
		// it should work for all types as long as the length of vector can be converted to T.
		test_for!(u128);
		test_for!(u64);
		test_for!(u32);
		test_for!(u16);
		test_for!(u8);
	}

	#[test]
	fn fails_on_if_input_sum_large() {
		assert!(normalize(vec![1u8; 255].as_ref(), 10).is_ok());
		assert_eq!(
			normalize(vec![1u8; 256].as_ref(), 10),
			Err("sum of input cannot fit in `T`"),
		);
	}

	#[test]
	fn does_not_fail_on_subtraction_overflow() {
		assert_eq!(
			normalize(vec![1u8, 100, 100].as_ref(), 10).unwrap(),
			vec![1, 9, 0],
		);
		assert_eq!(
			normalize(vec![1u8, 8, 9].as_ref(), 1).unwrap(),
			vec![0, 1, 0],
		);
	}

	#[test]
	fn works_for_vec() {
		assert_eq!(vec![8u32, 9, 7, 10].normalize(40).unwrap(), vec![10u32, 10, 10, 10]);
	}

	#[test]
	fn works_for_per_thing() {
		assert_eq!(
			vec![
				Perbill::from_percent(33),
				Perbill::from_percent(33),
				Perbill::from_percent(33)
			].normalize(Perbill::one()).unwrap(),
			vec![
				Perbill::from_parts(333333334),
				Perbill::from_parts(333333333),
				Perbill::from_parts(333333333),
			]
		);

		assert_eq!(
			vec![
				Perbill::from_percent(20),
				Perbill::from_percent(15),
				Perbill::from_percent(30)
			].normalize(Perbill::one()).unwrap(),
			vec![
				Perbill::from_parts(316666668),
				Perbill::from_parts(383333332),
				Perbill::from_parts(300000000),
			]
		);
	}

	#[test]
	fn can_work_for_peru16() {
		// Peru16 is a rather special case; since inner type is exactly the same as capacity, we
		// could have a situation where the sum cannot be calculated in the inner type. Calculating
		// using the upper type of the per_thing should assure this to be okay.
		assert_eq!(
			vec![
				PerU16::from_percent(40),
				PerU16::from_percent(40),
				PerU16::from_percent(40),
			].normalize(PerU16::one()).unwrap(),
			vec![
				PerU16::from_parts(21845), // 33%
				PerU16::from_parts(21845), // 33%
				PerU16::from_parts(21845), // 33%
			]
		);
	}

	#[test]
	fn normalize_works_all_le() {
		assert_eq!(
			normalize(vec![8u32, 9, 7, 10].as_ref(), 40).unwrap(),
			vec![10, 10, 10, 10],
		);

		assert_eq!(
			normalize(vec![7u32, 7, 7, 7].as_ref(), 40).unwrap(),
			vec![10, 10, 10, 10],
		);

		assert_eq!(
			normalize(vec![7u32, 7, 7, 10].as_ref(), 40).unwrap(),
			vec![11, 11, 8, 10],
		);

		assert_eq!(
			normalize(vec![7u32, 8, 7, 10].as_ref(), 40).unwrap(),
			vec![11, 8, 11, 10],
		);

		assert_eq!(
			normalize(vec![7u32, 7, 8, 10].as_ref(), 40).unwrap(),
			vec![11, 11, 8, 10],
		);
	}

	#[test]
	fn normalize_works_some_ge() {
		assert_eq!(
			normalize(vec![8u32, 11, 9, 10].as_ref(), 40).unwrap(),
			vec![10, 11, 9, 10],
		);
	}

	#[test]
	fn always_inc_min() {
		assert_eq!(
			normalize(vec![10u32, 7, 10, 10].as_ref(), 40).unwrap(),
			vec![10, 10, 10, 10],
		);
		assert_eq!(
			normalize(vec![10u32, 10, 7, 10].as_ref(), 40).unwrap(),
			vec![10, 10, 10, 10],
		);
		assert_eq!(
			normalize(vec![10u32, 10, 10, 7].as_ref(), 40).unwrap(),
			vec![10, 10, 10, 10],
		);
	}

	#[test]
	fn normalize_works_all_ge() {
		assert_eq!(
			normalize(vec![12u32, 11, 13, 10].as_ref(), 40).unwrap(),
			vec![10, 10, 10, 10],
		);

		assert_eq!(
			normalize(vec![13u32, 13, 13, 13].as_ref(), 40).unwrap(),
			vec![10, 10, 10, 10],
		);

		assert_eq!(
			normalize(vec![13u32, 13, 13, 10].as_ref(), 40).unwrap(),
			vec![12, 9, 9, 10],
		);

		assert_eq!(
			normalize(vec![13u32, 12, 13, 10].as_ref(), 40).unwrap(),
			vec![9, 12, 9, 10],
		);

		assert_eq!(
			normalize(vec![13u32, 13, 12, 10].as_ref(), 40).unwrap(),
			vec![9, 9, 12, 10],
		);
	}
}

#[cfg(test)]
mod threshold_compare_tests {
	use super::*;
	use crate::traits::Saturating;
	use sp_std::cmp::Ordering;

	#[test]
	fn epsilon_ord_works() {
		let b = 115u32;
		let e = Perbill::from_percent(10).mul_ceil(b);

		// [115 - 11,5 (103,5), 115 + 11,5 (126,5)] is all equal
		assert_eq!(103u32.tcmp(&b, e), Ordering::Equal);
		assert_eq!(104u32.tcmp(&b, e), Ordering::Equal);
		assert_eq!(115u32.tcmp(&b, e), Ordering::Equal);
		assert_eq!(120u32.tcmp(&b, e), Ordering::Equal);
		assert_eq!(126u32.tcmp(&b, e), Ordering::Equal);
		assert_eq!(127u32.tcmp(&b, e), Ordering::Equal);

		assert_eq!(128u32.tcmp(&b, e), Ordering::Greater);
		assert_eq!(102u32.tcmp(&b, e), Ordering::Less);
	}

	#[test]
	fn epsilon_ord_works_with_small_epc() {
		let b = 115u32;
		// way less than 1 percent. threshold will be zero. Result should be same as normal ord.
		let e = Perbill::from_parts(100) * b;

		// [115 - 11,5 (103,5), 115 + 11,5 (126,5)] is all equal
		assert_eq!(103u32.tcmp(&b, e), 103u32.cmp(&b));
		assert_eq!(104u32.tcmp(&b, e), 104u32.cmp(&b));
		assert_eq!(115u32.tcmp(&b, e), 115u32.cmp(&b));
		assert_eq!(120u32.tcmp(&b, e), 120u32.cmp(&b));
		assert_eq!(126u32.tcmp(&b, e), 126u32.cmp(&b));
		assert_eq!(127u32.tcmp(&b, e), 127u32.cmp(&b));

		assert_eq!(128u32.tcmp(&b, e), 128u32.cmp(&b));
		assert_eq!(102u32.tcmp(&b, e), 102u32.cmp(&b));
	}

	#[test]
	fn peru16_rational_does_not_overflow() {
		// A historical example that will panic only for per_thing type that are created with
		// maximum capacity of their type, e.g. PerU16.
		let _ = PerU16::from_rational_approximation(17424870u32, 17424870);
	}

	#[test]
	fn saturating_mul_works() {
		assert_eq!(Saturating::saturating_mul(2, i32::min_value()), i32::min_value());
		assert_eq!(Saturating::saturating_mul(2, i32::max_value()), i32::max_value());
	}

	#[test]
	fn saturating_pow_works() {
		assert_eq!(Saturating::saturating_pow(i32::min_value(), 0), 1);
		assert_eq!(Saturating::saturating_pow(i32::max_value(), 0), 1);
		assert_eq!(Saturating::saturating_pow(i32::min_value(), 3), i32::min_value());
		assert_eq!(Saturating::saturating_pow(i32::min_value(), 2), i32::max_value());
		assert_eq!(Saturating::saturating_pow(i32::max_value(), 2), i32::max_value());
	}
}<|MERGE_RESOLUTION|>--- conflicted
+++ resolved
@@ -114,21 +114,6 @@
 
 impl<P: PerThing> Normalizable<P> for Vec<P> {
 	fn normalize(&self, targeted_sum: P) -> Result<Vec<P>, &'static str> {
-<<<<<<< HEAD
-		let uppers = self
-			.iter()
-			.map(|p| <UpperOf<P>>::from(p.clone().deconstruct()))
-			.collect::<Vec<_>>();
-
-		let normalized = normalize(uppers.as_ref(), <UpperOf<P>>::from(targeted_sum.deconstruct()))?;
-
-		Ok(
-			normalized
-				.into_iter()
-				.map(|i: UpperOf<P>| P::from_parts(i.saturated_into::<P::Inner>()))
-				.collect()
-		)
-=======
 		let uppers =
 			self.iter().map(|p| <UpperOf<P>>::from(p.clone().deconstruct())).collect::<Vec<_>>();
 
@@ -139,7 +124,6 @@
 			.into_iter()
 			.map(|i: UpperOf<P>| P::from_parts(i.saturated_into::<P::Inner>()))
 			.collect())
->>>>>>> 3e870d12
 	}
 }
 
